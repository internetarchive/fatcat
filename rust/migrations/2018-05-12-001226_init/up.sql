-- written for Postgres 9.6 with OSSP extension for UUIDs -- ... but actually runs on Postgres 10 in qa/production

-- CREATE EXTENSION IF NOT EXISTS "uuid-ossp";


-- uuid_generate_v1mc: timestamp ordered, random MAC address
-- gen_random_uuid:   totally random

-- NB: could use LIKE clause, or "composite types"

CREATE TABLE editor (
    id                  UUID PRIMARY KEY DEFAULT gen_random_uuid(),
    username            TEXT NOT NULL UNIQUE,
    is_admin            BOOLEAN NOT NULL DEFAULT false,
    registered          TIMESTAMP WITHOUT TIME ZONE DEFAULT now() NOT NULL,
    active_editgroup_id UUID -- REFERENCES( editgroup(id) via ALTER below
);

CREATE INDEX active_editgroup_idx ON editor(active_editgroup_id);

CREATE TABLE editgroup (
    id                  UUID PRIMARY KEY DEFAULT gen_random_uuid(),
    editor_id           UUID REFERENCES editor(id) NOT NULL,
    created             TIMESTAMP WITHOUT TIME ZONE DEFAULT now() NOT NULL,
    extra_json          JSONB,
    description         TEXT
);

ALTER TABLE editor
    ADD CONSTRAINT editor_editgroupid_fkey FOREIGN KEY (active_editgroup_id)
        REFERENCES editgroup(id);

CREATE TABLE changelog (
    id                  BIGSERIAL PRIMARY KEY,
    editgroup_id        UUID REFERENCES editgroup(id) NOT NULL,
    timestamp           TIMESTAMP WITHOUT TIME ZONE DEFAULT now() NOT NULL
);

-- for "is this editgroup merged" queries
CREATE INDEX changelog_editgroup_idx ON changelog(editgroup_id);

CREATE TABLE abstracts (
    sha1                CHAR(40) PRIMARY KEY,
    content             TEXT NOT NULL
);

-------------------- Creators -----------------------------------------------
CREATE TABLE creator_rev (
    id                  UUID PRIMARY KEY DEFAULT gen_random_uuid(),
    extra_json          JSONB,

    display_name        TEXT NOT NULL,
    given_name          TEXT,
    surname             TEXT,
    orcid               CHAR(19),
    wikidata_qid        TEXT
    -- TODO: viaf                TEXT,
    -- TODO: aliases/alternatives
    -- TODO: sortable name?
);

-- Could denormalize a "is_live" flag into revision tables, to make indices
-- more efficient
CREATE INDEX creator_rev_orcid_idx ON creator_rev(orcid); -- WHERE orcid IS NOT NULL;
CREATE INDEX creator_rev_wikidata_idx ON creator_rev(wikidata_qid); -- WHERE wikidata_qid IS NOT NULL;

CREATE TABLE creator_ident (
    id                  UUID PRIMARY KEY DEFAULT gen_random_uuid(),
    is_live             BOOL NOT NULL DEFAULT false,
    rev_id              UUID REFERENCES creator_rev(id),
    redirect_id         UUID REFERENCES creator_ident(id)
);

CREATE INDEX creator_ident_rev_idx ON creator_ident(rev_id);

CREATE TABLE creator_edit (
    id                  BIGSERIAL PRIMARY KEY,
    editgroup_id        UUID REFERENCES editgroup(id) NOT NULL,
    updated             TIMESTAMP WITHOUT TIME ZONE DEFAULT now() NOT NULL,
    ident_id            UUID REFERENCES creator_ident(id) NOT NULL,
    rev_id              UUID REFERENCES creator_rev(id),
    redirect_id         UUID REFERENCES creator_ident(id),
    prev_rev            UUID REFERENCES creator_rev(id),
    extra_json          JSONB
);

CREATE INDEX creator_edit_idx ON creator_edit(editgroup_id);

-------------------- Containers --------------------------------------------
CREATE TABLE container_rev (
    id                  UUID PRIMARY KEY DEFAULT gen_random_uuid(),
    extra_json          JSONB,

    name                TEXT NOT NULL,
    publisher           TEXT,
    issnl               CHAR(9),
    wikidata_qid        TEXT,
    abbrev              TEXT,
    coden               TEXT
);

CREATE INDEX container_rev_issnl_idx ON container_rev(issnl); -- WHERE issnl IS NOT NULL;
CREATE INDEX container_rev_wikidata_idx ON container_rev(wikidata_qid); -- WHERE wikidata_qid IS NOT NULL;

CREATE TABLE container_ident (
    id                  UUID PRIMARY KEY DEFAULT gen_random_uuid(),
    is_live             BOOL NOT NULL DEFAULT false,
    rev_id              UUID REFERENCES container_rev(id),
    redirect_id         UUID REFERENCES container_ident(id)
);

CREATE INDEX container_ident_rev_idx ON container_ident(rev_id);

CREATE TABLE container_edit (
    id                  BIGSERIAL PRIMARY KEY,
    editgroup_id        UUID REFERENCES editgroup(id) NOT NULL,
    updated             TIMESTAMP WITHOUT TIME ZONE DEFAULT now() NOT NULL,
    ident_id            UUID REFERENCES container_ident(id) NOT NULL,
    rev_id              UUID REFERENCES container_rev(id),
    redirect_id         UUID REFERENCES container_ident(id),
    prev_rev            UUID REFERENCES container_rev(id),
    extra_json          JSONB
);

CREATE INDEX container_edit_idx ON container_edit(editgroup_id);

-------------------- Files -------------------------------------------------
CREATE TABLE file_rev (
    id                  UUID PRIMARY KEY DEFAULT gen_random_uuid(),
    extra_json          JSONB,

    size                BIGINT,
    sha1                CHAR(40),
    sha256              CHAR(64),
    md5                 CHAR(32),
    mimetype            TEXT
);

CREATE INDEX file_rev_sha1_idx ON file_rev(sha1); -- WHERE sha1 IS NOT NULL;
CREATE INDEX file_rev_md5_idx ON file_rev(md5); -- WHERE md5 IS NOT NULL;
CREATE INDEX file_rev_sha256_idx ON file_rev(sha256); -- WHERE sha256 IS NOT NULL;

CREATE TABLE file_rev_url (
    id                  BIGSERIAL PRIMARY KEY,
    file_rev            UUID REFERENCES file_rev(id) NOT NULL,
    rel                 TEXT NOT NULL, -- TODO: enum? web, webarchive, repo, etc TODO: default web?
    url                 TEXT NOT NULL
);

CREATE INDEX file_rev_url_rev_idx ON file_rev_url(file_rev);

CREATE TABLE file_ident (
    id                  UUID PRIMARY KEY DEFAULT gen_random_uuid(),
    is_live             BOOL NOT NULL DEFAULT false,
    rev_id              UUID REFERENCES file_rev(id),
    redirect_id         UUID REFERENCES file_ident(id)
);

CREATE INDEX file_ident_rev_idx ON file_ident(rev_id);

CREATE TABLE file_edit (
    id                  BIGSERIAL PRIMARY KEY,
    editgroup_id        UUID REFERENCES editgroup(id) NOT NULL,
    updated             TIMESTAMP WITHOUT TIME ZONE DEFAULT now() NOT NULL,
    ident_id            UUID REFERENCES file_ident(id) NOT NULL,
    rev_id              UUID REFERENCES file_rev(id),
    redirect_id         UUID REFERENCES file_ident(id),
    prev_rev            UUID REFERENCES file_rev(id),
    extra_json          JSONB
);

CREATE INDEX file_edit_idx ON file_edit(editgroup_id);

-------------------- Release -----------------------------------------------
CREATE TABLE release_rev (
    id                  UUID PRIMARY KEY DEFAULT gen_random_uuid(),
    extra_json          JSONB,

    work_ident_id       UUID NOT NULL, -- FOREIGN KEY; see ALRTER below
    container_ident_id  UUID REFERENCES container_ident(id),
    title               TEXT NOT NULL,
    release_type        TEXT, -- TODO: enum
    release_status      TEXT, -- TODO: enum
    release_date        DATE,
    doi                 TEXT,
    pmid                TEXT, -- TODO: BIGINT?
    pmcid               TEXT, -- TODO: BIGINT?
    wikidata_qid        TEXT, -- TODO: BIGINT?
    isbn13              TEXT, -- TODO: fixed-length
    core_id             TEXT, -- TODO: BIGINT?
    volume              TEXT,
    issue               TEXT,
    pages               TEXT,
    publisher           TEXT, -- for books, NOT if container exists
    language            TEXT  -- primary language of the work's fulltext; RFC1766/ISO639-1
    -- TODO: oclc_ocn (TEXT or BIGINT)
    -- TODO: identifier table?
);

CREATE INDEX release_rev_doi_idx ON release_rev(doi); -- WHERE doi IS NOT NULL;
CREATE INDEX release_rev_pmid_idx ON release_rev(pmid); -- WHERE pmid IS NOT NULL;
CREATE INDEX release_rev_pmcid_idx ON release_rev(pmcid); -- WHERE pmcid IS NOT NULL;
CREATE INDEX release_rev_wikidata_idx ON release_rev(wikidata_qid); -- WHERE wikidata_qid IS NOT NULL;
CREATE INDEX release_rev_isbn13_idx ON release_rev(isbn13); -- WHERE isbn13 IS NOT NULL;
CREATE INDEX release_rev_core_idx ON release_rev(core_id); -- WHERE core_id IS NOT NULL;
CREATE INDEX release_rev_work_idx ON release_rev(work_ident_id); -- WHERE work_ident_id IS NOT NULL;

CREATE TABLE release_rev_abstract (
    id              BIGSERIAL PRIMARY KEY,
    release_rev     UUID REFERENCES release_rev(id) NOT NULL,
    abstract_sha1   CHAR(40) REFERENCES abstracts(sha1) NOT NULL,
    mimetype        TEXT,
    lang            TEXT
);

CREATE INDEX release_rev_abstract_rev_idx ON release_rev_abstract(release_rev);
CREATE INDEX release_rev_abstract_sha1_idx ON release_rev_abstract(abstract_sha1);

CREATE TABLE release_ident (
    id                  UUID PRIMARY KEY DEFAULT gen_random_uuid(),
    is_live             BOOL NOT NULL DEFAULT false,
    rev_id              UUID REFERENCES release_rev(id),
    redirect_id         UUID REFERENCES release_ident(id)
);

CREATE INDEX release_ident_rev_idx ON release_ident(rev_id);

CREATE TABLE release_edit (
    id                  BIGSERIAL PRIMARY KEY,
    editgroup_id        UUID REFERENCES editgroup(id) NOT NULL,
    updated             TIMESTAMP WITHOUT TIME ZONE DEFAULT now() NOT NULL,
    ident_id            UUID REFERENCES release_ident(id) NOT NULL,
    rev_id              UUID REFERENCES release_rev(id),
    redirect_id         UUID REFERENCES release_ident(id),
    prev_rev            UUID REFERENCES release_rev(id),
    extra_json          JSONB
);

CREATE INDEX release_edit_idx ON release_edit(editgroup_id);

-------------------- Works --------------------------------------------------
CREATE TABLE work_rev (
    id                  UUID PRIMARY KEY DEFAULT gen_random_uuid(),
    extra_json          JSONB
);

CREATE TABLE work_ident (
    id                  UUID PRIMARY KEY DEFAULT gen_random_uuid(),
    is_live             BOOL NOT NULL DEFAULT false,
    rev_id              UUID REFERENCES work_rev(id),
    redirect_id         UUID REFERENCES work_ident(id)
);

CREATE INDEX work_ident_rev_idx ON work_ident(rev_id);

CREATE TABLE work_edit (
    id                  BIGSERIAL PRIMARY KEY,
    editgroup_id        UUID REFERENCES editgroup(id) NOT NULL,
    updated             TIMESTAMP WITHOUT TIME ZONE DEFAULT now() NOT NULL,
    ident_id            UUID REFERENCES work_ident(id) NOT NULL,
    rev_id              UUID REFERENCES work_rev(id),
    redirect_id         UUID REFERENCES work_ident(id),
    prev_rev            UUID REFERENCES work_rev(id),
    extra_json          JSONB
);

CREATE INDEX work_edit_idx ON work_edit(editgroup_id);

ALTER TABLE release_rev
    ADD CONSTRAINT release_containeridentid_fkey FOREIGN KEY (work_ident_id)
            REFERENCES work_ident(id);

-------------------- Inter-Entity Relations

CREATE TABLE release_contrib (
    id                  BIGSERIAL PRIMARY KEY,
    release_rev         UUID REFERENCES release_rev(id) NOT NULL,
    creator_ident_id    UUID REFERENCES creator_ident(id),
    raw_name            TEXT,
    role                TEXT, -- TODO: enum?
    index_val           BIGINT,
<<<<<<< HEAD
    extra_json          JSONB
=======
    extra_json          JSON
>>>>>>> a29beab0
);

CREATE INDEX release_contrib_rev_idx ON release_contrib(release_rev);
CREATE INDEX release_contrib_creator_idx ON release_contrib(creator_ident_id);

CREATE TABLE release_ref (
    id                      BIGSERIAL PRIMARY KEY,
    release_rev             UUID REFERENCES release_rev(id) NOT NULL,
    target_release_ident_id UUID REFERENCES release_ident(id), -- or work?
    index_val               BIGINT,
    key                     TEXT,
    extra_json              JSONB, -- title, year, container_title, locator (aka, page), oci_id
    container_title         TEXT,
    year                    BIGINT,
    title                   TEXT,
    locator                 TEXT
    -- TODO: oci_id (TEXT)
);

CREATE INDEX release_ref_rev_idx ON release_ref(release_rev);
CREATE INDEX release_ref_target_release_idx ON release_ref(target_release_ident_id);

CREATE TABLE file_release (
    file_rev                UUID REFERENCES file_rev(id) NOT NULL,
    target_release_ident_id UUID REFERENCES release_ident(id) NOT NULL,
    PRIMARY KEY (file_rev, target_release_ident_id)
);

CREATE INDEX file_release_target_release_idx ON file_release(target_release_ident_id);

---------------------------------------------------------------------------
---------------------------------------------------------------------------
---------------------------------------------------------------------------

-- Fake data at the raw SQL level, for early development and testing
-- Convention:
--  * first entity is smallest possible (mostly null)
--  * second entity is rich (all fields/relations designed) but artificial
--  * third entity (and above) are realistic (real DOI, etc)

BEGIN;

INSERT INTO editor (id, username, is_admin) VALUES
    ('00000000-0000-0000-AAAA-000000000001', 'admin', true),        -- aaaaaaaaaaaabkvkaaaaaaaaae
    ('00000000-0000-0000-AAAA-000000000002', 'demo-user', true),    -- aaaaaaaaaaaabkvkaaaaaaaaai
    ('00000000-0000-0000-AAAA-000000000003', 'claire', false);      -- aaaaaaaaaaaabkvkaaaaaaaaam

INSERT INTO editgroup (id, editor_id, description) VALUES
    ('00000000-0000-0000-BBBB-000000000001', '00000000-0000-0000-AAAA-000000000001', 'first edit ever!'),       -- aaaaaaaaaaaabo53aaaaaaaaae
    ('00000000-0000-0000-BBBB-000000000002', '00000000-0000-0000-AAAA-000000000001', 'another one!'),           -- aaaaaaaaaaaabo53aaaaaaaaai
    ('00000000-0000-0000-BBBB-000000000003', '00000000-0000-0000-AAAA-000000000003', 'user edit'),              -- aaaaaaaaaaaabo53aaaaaaaaam
    ('00000000-0000-0000-BBBB-000000000004', '00000000-0000-0000-AAAA-000000000002', 'uncommited edit'),        -- aaaaaaaaaaaabo53aaaaaaaaaq
    ('00000000-0000-0000-BBBB-000000000005', '00000000-0000-0000-AAAA-000000000001', 'journal edit'),           -- aaaaaaaaaaaabo53aaaaaaaaau
    ('00000000-0000-0000-BBBB-000000000006', '00000000-0000-0000-AAAA-000000000001', 'another journal edit');   -- aaaaaaaaaaaabo53aaaaaaaaay

INSERT INTO editor (id, username, is_admin, active_editgroup_id) VALUES
    ('00000000-0000-0000-AAAA-000000000004', 'bnewbold', true, '00000000-0000-0000-BBBB-000000000004');

INSERT INTO changelog (editgroup_id) VALUES
    ('00000000-0000-0000-BBBB-000000000001'),
    ('00000000-0000-0000-BBBB-000000000002'),
    ('00000000-0000-0000-BBBB-000000000003'),
    ('00000000-0000-0000-BBBB-000000000004'),
    ('00000000-0000-0000-BBBB-000000000005');

INSERT INTO abstracts (sha1, content) VALUES
    ('1ba86bf8c2979a62d29b18b537e50b2b093be27e', 'some long abstract in plain text'),
    ('0da908ab584b5e445a06beb172e3fab8cb5169e3', '<jats>A longer, more correct abstract should in theory go here</jats>');

INSERT INTO container_rev (id, name, publisher, issnl, abbrev, coden, extra_json) VALUES
    ('00000000-0000-0000-1111-FFF000000001', 'MySpace Blog', null, null, null, null, null),
    ('00000000-0000-0000-1111-FFF000000002', 'Journal of Trivial Results', 'bogus publishing group', '1234-5678', 'Triv. Res.', 'CDNXYZ', '{"is_oa": false, "in_doaj": false}'),
    ('00000000-0000-0000-1111-FFF000000003', 'PLOS Medicine', 'Public Library of Science', '1549-1277', 'PLoS med.', null, '{"is_oa": true, "in_doaj": true}');

INSERT INTO container_ident (id, is_live, rev_id, redirect_id) VALUES
    ('00000000-0000-0000-1111-000000000001', true, '00000000-0000-0000-1111-FFF000000001', null), -- aaaaaaaaaaaaaeiraaaaaaaaae
    ('00000000-0000-0000-1111-000000000002', true, '00000000-0000-0000-1111-FFF000000002', null), -- aaaaaaaaaaaaaeiraaaaaaaaai
    ('00000000-0000-0000-1111-000000000003', true, '00000000-0000-0000-1111-FFF000000003', null); -- aaaaaaaaaaaaaeiraaaaaaaaam

INSERT INTO container_edit (ident_id, rev_id, redirect_id, editgroup_id, prev_rev) VALUES
    ('00000000-0000-0000-1111-000000000001', '00000000-0000-0000-1111-FFF000000001', null, '00000000-0000-0000-BBBB-000000000003', null),
    ('00000000-0000-0000-1111-000000000002', '00000000-0000-0000-1111-FFF000000002', null, '00000000-0000-0000-BBBB-000000000004', null),
    ('00000000-0000-0000-1111-000000000003', '00000000-0000-0000-1111-FFF000000003', null, '00000000-0000-0000-BBBB-000000000005', '00000000-0000-0000-1111-FFF000000002');

INSERT INTO creator_rev (id, display_name, given_name, surname, orcid, wikidata_qid) VALUES
    ('00000000-0000-0000-2222-FFF000000001', 'Grace Hopper', null, null, null, null),
    ('00000000-0000-0000-2222-FFF000000002', 'Christine Moran', 'Christine', 'Moran', '0000-0003-2088-7465', 'Q1234'),
    ('00000000-0000-0000-2222-FFF000000003', 'John P. A. Ioannidis', 'John', 'Ioannidis', '0000-0003-3118-6859', 'Q5678');

INSERT INTO creator_ident (id, is_live, rev_id, redirect_id) VALUES
    ('00000000-0000-0000-2222-000000000001', true,  '00000000-0000-0000-2222-FFF000000001', null), -- aaaaaaaaaaaaaircaaaaaaaaae
    ('00000000-0000-0000-2222-000000000002', true,  '00000000-0000-0000-2222-FFF000000002', null), -- aaaaaaaaaaaaaircaaaaaaaaai
    ('00000000-0000-0000-2222-000000000003', true,  '00000000-0000-0000-2222-FFF000000003', null), -- aaaaaaaaaaaaaircaaaaaaaaam
    ('00000000-0000-0000-2222-000000000004', false, '00000000-0000-0000-2222-FFF000000002', null); -- aaaaaaaaaaaaaircaaaaaaaaaq

INSERT INTO creator_edit (ident_id, rev_id, redirect_id, editgroup_id, prev_rev) VALUES
    ('00000000-0000-0000-2222-000000000001', '00000000-0000-0000-2222-FFF000000001', null, '00000000-0000-0000-BBBB-000000000001', null),
    ('00000000-0000-0000-2222-000000000002', '00000000-0000-0000-2222-FFF000000002', null, '00000000-0000-0000-BBBB-000000000002', null),
    ('00000000-0000-0000-2222-000000000003', '00000000-0000-0000-2222-FFF000000003', null, '00000000-0000-0000-BBBB-000000000003', null),
    ('00000000-0000-0000-2222-000000000004', '00000000-0000-0000-2222-FFF000000002', null, '00000000-0000-0000-BBBB-000000000004', '00000000-0000-0000-2222-FFF000000003');

INSERT INTO file_rev (id, size, sha1, sha256, md5, mimetype) VALUES
    ('00000000-0000-0000-3333-FFF000000001', null, null, null, null, null),
    ('00000000-0000-0000-3333-FFF000000002', 4321, '7d97e98f8af710c7e7fe703abc8f639e0ee507c4', null, null, 'text/plain'),
    ('00000000-0000-0000-3333-FFF000000003', 255629, '3f242a192acc258bdfdb151943419437f440c313', 'ffc1005680cb620eec4c913437dfabbf311b535cfe16cbaeb2faec1f92afc362', 'f4de91152c7ab9fdc2a128f962faebff', 'application/pdf');

INSERT INTO file_rev_url (file_rev, rel, url) VALUES
    ('00000000-0000-0000-3333-FFF000000002', 'web', 'http://archive.org/robots.txt'),
    ('00000000-0000-0000-3333-FFF000000003', 'publisher', 'http://journals.plos.org/plosmedicine/article/file?id=10.1371/journal.pmed.0020124&type=printable');

INSERT INTO file_ident (id, is_live, rev_id, redirect_id) VALUES
    ('00000000-0000-0000-3333-000000000001', true, '00000000-0000-0000-3333-FFF000000001', null), -- aaaaaaaaaaaaamztaaaaaaaaae
    ('00000000-0000-0000-3333-000000000002', true, '00000000-0000-0000-3333-FFF000000002', null), -- aaaaaaaaaaaaamztaaaaaaaaai
    ('00000000-0000-0000-3333-000000000003', true, '00000000-0000-0000-3333-FFF000000003', null); -- aaaaaaaaaaaaamztaaaaaaaaam

INSERT INTO file_edit (ident_id, rev_id, redirect_id, editgroup_id, prev_rev) VALUES
    ('00000000-0000-0000-3333-000000000001', '00000000-0000-0000-3333-FFF000000001', null, '00000000-0000-0000-BBBB-000000000003', null),
    ('00000000-0000-0000-3333-000000000002', '00000000-0000-0000-3333-FFF000000002', null, '00000000-0000-0000-BBBB-000000000004', null),
    ('00000000-0000-0000-3333-000000000003', '00000000-0000-0000-3333-FFF000000003', null, '00000000-0000-0000-BBBB-000000000005', '00000000-0000-0000-3333-FFF000000002');

INSERT INTO work_rev (id) VALUES
    ('00000000-0000-0000-5555-FFF000000001'),
    ('00000000-0000-0000-5555-FFF000000002'),
    ('00000000-0000-0000-5555-FFF000000003');

INSERT INTO work_ident (id, is_live, rev_id, redirect_id) VALUES
    ('00000000-0000-0000-5555-000000000001', true, '00000000-0000-0000-5555-FFF000000001', null), -- aaaaaaaaaaaaavkvaaaaaaaaae
    ('00000000-0000-0000-5555-000000000002', true, '00000000-0000-0000-5555-FFF000000002', null), -- aaaaaaaaaaaaavkvaaaaaaaaai
    ('00000000-0000-0000-5555-000000000003', true, '00000000-0000-0000-5555-FFF000000003', null); -- aaaaaaaaaaaaavkvaaaaaaaaam

INSERT INTO work_edit (ident_id, rev_id, redirect_id, editgroup_id, prev_rev) VALUES
    ('00000000-0000-0000-5555-000000000001', '00000000-0000-0000-5555-FFF000000001', null, '00000000-0000-0000-BBBB-000000000003', null),
    ('00000000-0000-0000-5555-000000000002', '00000000-0000-0000-5555-FFF000000002', null, '00000000-0000-0000-BBBB-000000000004', null),
    ('00000000-0000-0000-5555-000000000002', '00000000-0000-0000-5555-FFF000000003', null, '00000000-0000-0000-BBBB-000000000005', '00000000-0000-0000-5555-FFF000000002');

INSERT INTO release_rev (id, work_ident_id, container_ident_id, title, release_type, release_status, release_date, doi, isbn13, core_id, volume, issue, pages, publisher, language) VALUES
    ('00000000-0000-0000-4444-FFF000000001', '00000000-0000-0000-5555-000000000001',                                   null,  'example title',              null, null,        null,         null,            null,       null, null, null,  null,                     null, null),
    ('00000000-0000-0000-4444-FFF000000002', '00000000-0000-0000-5555-000000000002', '00000000-0000-0000-1111-000000000001', 'bigger example', 'journal-article', null,'2018-01-01', '10.123/abc', '99999-999-9-X', '42022773', '12', 'IV', '5-9', 'bogus publishing group', 'cn'),
    ('00000000-0000-0000-4444-FFF000000003', '00000000-0000-0000-5555-000000000003', '00000000-0000-0000-1111-000000000003', 'Why Most Published Research Findings Are False', 'journal-article', 'published', '2005-08-30', '10.1371/journal.pmed.0020124',  null, null, '2', '8', 'e124', 'Public Library of Science', 'en');

INSERT INTO release_ident (id, is_live, rev_id, redirect_id) VALUES
    ('00000000-0000-0000-4444-000000000001', true, '00000000-0000-0000-4444-FFF000000001', null), -- aaaaaaaaaaaaarceaaaaaaaaae
    ('00000000-0000-0000-4444-000000000002', true, '00000000-0000-0000-4444-FFF000000002', null), -- aaaaaaaaaaaaarceaaaaaaaaai
    ('00000000-0000-0000-4444-000000000003', true, '00000000-0000-0000-4444-FFF000000003', null); -- aaaaaaaaaaaaarceaaaaaaaaam

INSERT INTO release_edit (ident_id, rev_id, redirect_id, editgroup_id, prev_rev) VALUES
    ('00000000-0000-0000-4444-000000000001', '00000000-0000-0000-4444-FFF000000001', null, '00000000-0000-0000-BBBB-000000000003', null),
    ('00000000-0000-0000-4444-000000000002', '00000000-0000-0000-4444-FFF000000002', null, '00000000-0000-0000-BBBB-000000000004', null),
    ('00000000-0000-0000-4444-000000000003', '00000000-0000-0000-4444-FFF000000003', null, '00000000-0000-0000-BBBB-000000000005', '00000000-0000-0000-4444-FFF000000002');

INSERT INTO release_rev_abstract (release_rev, abstract_sha1, mimetype, lang) VALUES
    ('00000000-0000-0000-4444-FFF000000001', '1ba86bf8c2979a62d29b18b537e50b2b093be27e', 'text/plain', 'en'),
    ('00000000-0000-0000-4444-FFF000000002', '0da908ab584b5e445a06beb172e3fab8cb5169e3', 'application/xml+jats', 'en');

INSERT INTO release_contrib (release_rev, creator_ident_id, raw_name, role, index_val) VALUES
    ('00000000-0000-0000-4444-FFF000000002', null, null, null, null),
    ('00000000-0000-0000-4444-FFF000000002', '00000000-0000-0000-2222-000000000002', 'some contrib', 'editor', 4),
    ('00000000-0000-0000-4444-FFF000000003', '00000000-0000-0000-2222-000000000003', 'John P. A. Ioannidis', 'author', 0);

INSERT INTO release_ref (release_rev, target_release_ident_id, index_val, extra_json) VALUES
    ('00000000-0000-0000-4444-FFF000000002', null, null, null),
    ('00000000-0000-0000-4444-FFF000000002', '00000000-0000-0000-4444-000000000001', 4, '{"unstructured":"citation note"}'),
    ('00000000-0000-0000-4444-FFF000000003', null, 0, '{"unstructured": "Ioannidis JP, Haidich AB, Lau J. Any casualties in the clash of randomised and observational evidence? BMJ. 2001;322:879–880"}'),
    ('00000000-0000-0000-4444-FFF000000003', null, 1, '{"unstructured":"Lawlor DA, Davey Smith G, Kundu D, Bruckdorfer KR, Ebrahim S. Those confounded vitamins: What can we learn from the differences between observational versus randomised trial evidence? Lancet. 2004;363:1724–1727."}'),
    ('00000000-0000-0000-4444-FFF000000003', null, 2, '{"unstructured":"Vandenbroucke JP. When are observational studies as credible as randomised trials? Lancet. 2004;363:1728–1731."}'),
    ('00000000-0000-0000-4444-FFF000000003', null, 3, '{"unstructured":"Michiels S, Koscielny S, Hill C. Prediction of cancer outcome with microarrays: A multiple random validation strategy. Lancet. 2005;365:488–492."}'),
    ('00000000-0000-0000-4444-FFF000000003', null, 4, '{"unstructured":"Ioannidis JPA, Ntzani EE, Trikalinos TA, Contopoulos-Ioannidis DG. Replication validity of genetic association studies. Nat Genet. 2001;29:306–309."}'),
    ('00000000-0000-0000-4444-FFF000000003', null, 5, '{"unstructured":"Colhoun HM, McKeigue PM, Davey Smith G. Problems of reporting genetic associations with complex outcomes. Lancet. 2003;361:865–872."}');

INSERT INTO file_release (file_rev, target_release_ident_id) VALUES
    ('00000000-0000-0000-3333-FFF000000002', '00000000-0000-0000-4444-000000000002'),
    ('00000000-0000-0000-3333-FFF000000003', '00000000-0000-0000-4444-000000000003');

commit;<|MERGE_RESOLUTION|>--- conflicted
+++ resolved
@@ -213,9 +213,6 @@
     lang            TEXT
 );
 
-CREATE INDEX release_rev_abstract_rev_idx ON release_rev_abstract(release_rev);
-CREATE INDEX release_rev_abstract_sha1_idx ON release_rev_abstract(abstract_sha1);
-
 CREATE TABLE release_ident (
     id                  UUID PRIMARY KEY DEFAULT gen_random_uuid(),
     is_live             BOOL NOT NULL DEFAULT false,
@@ -279,11 +276,7 @@
     raw_name            TEXT,
     role                TEXT, -- TODO: enum?
     index_val           BIGINT,
-<<<<<<< HEAD
-    extra_json          JSONB
-=======
-    extra_json          JSON
->>>>>>> a29beab0
+    extra_json          JSONB
 );
 
 CREATE INDEX release_contrib_rev_idx ON release_contrib(release_rev);

--- conflicted
+++ resolved
@@ -152,16 +152,8 @@
     <i class="icon check green"></i> In <a href="http://road.issn.org/issn/{{ container.issnl }}">ISSN ROAD</a><br>
   {% endif %}
 
-<<<<<<< HEAD
-  {% if container._es.any_kbart == True %}
-    <i class="icon check green"></i> In <a href="https://keepers.issn.org/?q=api/search&search[]=MUST=allissn={{ container.issnl }}&search[]=MUST_EXIST=keepers">Keepers Registry</a>
-    <br>
-  {% elif container._es.any_kbart == False %}
-    <i class="icon times grey"></i> Not in <a href="https://keepers.issn.org/?q=api/search&search[]=MUST=allissn={{ container.issnl }}&search[]=MUST_EXIST=keepers">Keepers Registry</a><br>
-=======
   {% if container.extra and container.extra.szczepanski %}
     <i class="icon check green"></i> In <a href="https://www.ebsco.com/open-access/szczepanski-list">Szczepanski List</a><br>
->>>>>>> bc035f92
   {% endif %}
 </div>
 {% endif %}
